--- conflicted
+++ resolved
@@ -212,9 +212,6 @@
 
 #     # Update metrics in dfs <- e.g., calculate loss/bad debt
 #     return total_gains_and_losses
-<<<<<<< HEAD
-## END ARCHIVE
-=======
 ## END ARCHIVE
 
 
@@ -288,5 +285,4 @@
 
 
 if __name__ == "__main__":
-    main()
->>>>>>> e0520b71
+    main()