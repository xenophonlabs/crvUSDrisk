import numpy as np
import matplotlib.pyplot as plt
from itertools import product
import pandas as pd
import plotly.express as px


class Slippage:
    def __init__(self):
        pass

    def lin_collat_output(self, x):
        return min(0.99, 1.081593506690093e-06 * x + 0.0004379110082802476)

    def multi_var_collat_output(self, tokens_in, volatility):
        beta_vals = [
            0.00044410620128718933,
            -1.2023638988922835e-05,
            1.0899943426418682e-06,
        ]
        output = beta_vals[0] + beta_vals[1] * volatility + beta_vals[2] * tokens_in
        return min(0.99, output)

    def collateral_auction(self, tokens_in, price, price_path=[]):
        # price defined as token0/token1 eg ETHUSD so amount of USD per ETH
        # tokens_in defined as amount of WETH being sold
        perc_loss = self.lin_output(tokens_in)
<<<<<<< HEAD
        volatility=pd.DataFrame(price_path).rolling(window=min(9,len(price_path))).std().to_numpy().flatten()[-1]
        return self.multi_var_collat_output(tokens_in,volatility)*price
    
    def stable_auction(self,tokens_in,price,price_path):
        # defined as token0/token1 eg crvUSD-USDC so amount of USDC per crvUSD
        price
        return tokens_in*price*.995
    
    def plot_lin_collat_slippage(self,low,high,x_type="lin"):
        if x_type=="log":
=======
        volatility = 0.2
        return tokens_in * price

    def stable_auction(self, tokens_in, price, price_path):
        # defined as token0/token1 eg crvUSD-USDC so amount of USDC per crvUSD
        price
        return tokens_in * price

    def plot_lin_collat_slippage(self, low, high, x_type="lin"):
        if x_type == "log":
>>>>>>> c26443a4
            x = np.logspace(low, high, endpoint=True, base=10.0, dtype=None, axis=0)
        else:
            x = np.linspace(low, high, 100)
        y = [self.lin_collat_output(x_i) for x_i in x]
        plt.plot(x, y, color="blue")
        plt.show()
        pass

    def plot_multi_var_collat_slippage(
        self, low_tokens, high_tokens, low_vol, high_vol, x0_type="lin", x1_type="lin"
    ):
        if x0_type == "log":
            x0 = np.logspace(
                low_tokens, high_tokens, endpoint=True, base=10.0, dtype=None, axis=0
            )
        else:
            x0 = np.linspace(low_tokens, high_tokens, 100)

        if x1_type == "log":
            x1 = np.logspace(
                low_vol, high_vol, endpoint=True, base=10.0, dtype=None, axis=0
            )
        else:
            x1 = np.linspace(low_vol, high_vol, 100)

        combinations = list(product(x0, x1))
<<<<<<< HEAD
        df = pd.DataFrame(combinations, columns=['tokens', 'volatility'])
        df["price_impact"] = df.apply(lambda row: self.multi_var_collat_output(row["tokens"],row["volatility"]), axis=1)
        fig = px.scatter_3d(df,x="tokens",y="volatility",z="price_impact",color="price_impact")
        fig.show()
=======
        df = pd.DataFrame(combinations, columns=["tokens", "volatility"])
        df["price_impact"] = df.apply(
            lambda row: self.multi_var_collat_output(row["tokens"], row["volatility"]),
            axis=1,
        )
        print(df)

>>>>>>> c26443a4
        pass<|MERGE_RESOLUTION|>--- conflicted
+++ resolved
@@ -25,18 +25,6 @@
         # price defined as token0/token1 eg ETHUSD so amount of USD per ETH
         # tokens_in defined as amount of WETH being sold
         perc_loss = self.lin_output(tokens_in)
-<<<<<<< HEAD
-        volatility=pd.DataFrame(price_path).rolling(window=min(9,len(price_path))).std().to_numpy().flatten()[-1]
-        return self.multi_var_collat_output(tokens_in,volatility)*price
-    
-    def stable_auction(self,tokens_in,price,price_path):
-        # defined as token0/token1 eg crvUSD-USDC so amount of USDC per crvUSD
-        price
-        return tokens_in*price*.995
-    
-    def plot_lin_collat_slippage(self,low,high,x_type="lin"):
-        if x_type=="log":
-=======
         volatility = 0.2
         return tokens_in * price
 
@@ -47,7 +35,6 @@
 
     def plot_lin_collat_slippage(self, low, high, x_type="lin"):
         if x_type == "log":
->>>>>>> c26443a4
             x = np.logspace(low, high, endpoint=True, base=10.0, dtype=None, axis=0)
         else:
             x = np.linspace(low, high, 100)
@@ -74,12 +61,6 @@
             x1 = np.linspace(low_vol, high_vol, 100)
 
         combinations = list(product(x0, x1))
-<<<<<<< HEAD
-        df = pd.DataFrame(combinations, columns=['tokens', 'volatility'])
-        df["price_impact"] = df.apply(lambda row: self.multi_var_collat_output(row["tokens"],row["volatility"]), axis=1)
-        fig = px.scatter_3d(df,x="tokens",y="volatility",z="price_impact",color="price_impact")
-        fig.show()
-=======
         df = pd.DataFrame(combinations, columns=["tokens", "volatility"])
         df["price_impact"] = df.apply(
             lambda row: self.multi_var_collat_output(row["tokens"], row["volatility"]),
@@ -87,5 +68,4 @@
         )
         print(df)
 
->>>>>>> c26443a4
         pass