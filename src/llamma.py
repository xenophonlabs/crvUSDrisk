from collections import defaultdict

class LLAMMA:

    __slots__ = (
        # === Parameters === #
<<<<<<< HEAD
        'base_price',  # Price at contract creation
        'A',  # Amplification factor (width) for bands
        'fee',  # Fee charged on swaps
        'admin_fee',  # Pct of fees that go to admin
        'MAX_TICKS',  # Define as an input param (instead of hard-coded at 50)
=======
        'base_price', # Price at contract creation
        'A', # Amplification factor (width) for bands
        'fee', # Fee charged on swaps
        'admin_fee', # Pct of fees that go to admin
        'MAX_TICKS', # Define as an input param (instead of hard-coded at 50), to potentially test
>>>>>>> 99f9033b

        # === State variables === #
        'bands_x',  # bands_x[n] = stablecoins in band n
        'bands_y',  # bands_y[n] = collateral in band n
        'user_shares',  # user_shares[user, n] = user's share of band n
        'total_shares',  # total_shares[n] = total shares in band n
        'active_band',  # band for current price
        'min_band',  # bands below this are empty
        'max_band',  # bands above this are empty

        # === Dependencies/Inputs === #
<<<<<<< HEAD
        'oracle',  # Oracle object
        'p_o',  # Oracle price

        # === Helpers === #
        'p',  # Current AMM price
        'p_c_up',  # p_c_up[n] = Current max price of band n
        'p_c_down',  # p_c_down[n] = Current min price of band n
        'p_o_up',  # p_o_up[n] = Max price of band n if trades are adiabatic (p ~ p_o)
        'p_o_down',  # p_o_down[n] = Min price of band n if trades are adiabatic (p ~ p_o)
        'f',  # f[n] = A * y0 * p_o^2 / p_o_up[n]
        'g',  # g[n] = (A - 1) * y0 * p_o_up[n] / p_o
        'inv',  # inv[n] = (x + f[n])(y + g[n])
        'y0',  # y0[n] = y reserves for band n if p = p_o = p_o_up[n]
        'inv_up'  # inv_up[n] = p_o * A^2 * y0[n]^2
=======
        'oracle', # Oracle object
>>>>>>> 99f9033b
    )

    def __init__(
            self, 
            A, 
            base_price, 
            oracle,
            fee,
            admin_fee = 1,
            MAX_TICKS = 50,
        ):
        # Set parameters
        self.A = A
        self.base_price = base_price # TODO: eventually updated by interest rate
        self.fee = fee
        self.admin_fee = admin_fee
        self.MAX_TICKS = MAX_TICKS

<<<<<<< HEAD
        self.bands_x = defaultdict(int)
        self.bands_y = defaultdict(int)
        self.user_shares = defaultdict(lambda: defaultdict(lambda: 0))
=======
        # Set state variables
        self.bands_x = defaultdict(float)
        self.bands_y = defaultdict(float)
        self.user_shares = defaultdict(lambda: defaultdict(float))
        self.total_shares = defaultdict(float)
        self.active_band = 0
        self.min_band = 0
        self.max_band = 0
>>>>>>> 99f9033b

        # Set dependencies
        self.oracle = oracle

    def swap(self, amt_in, amt_out, tkn_in, tkn_out):
        """
        @notice This is a soft liquidation.
        """
        return

    def deposit(self, user, amount, n1, n2):
        n0 = self.active_band
        assert n1 < n0
        pass

    def withdraw(self):
        pass

    @property
    def p_o(self):
        # TODO: limit oracle changes and dynamic fee
        return self.oracle.price()

    # === Helper Functions === #

    def _p(self, n, x, y):
        if x==0 and y==0:
            # return mid-price between p_c_up and p_c_down
            return self.p_c_down(n) * (self.A/(self.A-1))
        elif x==0:
            # lowest possible price of band
            return self.p_c_down(n)
        elif y==0:
            # highest possible price of band
            return self.p_c_up(n)
        return (x + self.f(n)) * (y + self.g(n))
    
    def p(self):
        """
        @notice wrapper to get price at current band
        """
        n = self.active_band
        return self._p(n, self.bands_x[n], self.bands_y[n])
    
    def p_o_up(self, n):
        return self.base_price * ((self.A-1)/self.A)**n
    
    def p_o_down(self, n):
        return self.p_o_up(n+1)
    
    def p_c_up(self, n):
        return self.p_c_down(n+1)
    
    def p_c_down(self, n):
        return self.p_o ** 3 / self.p_o_up(n) ** 2

    def f(self, n):
        return self.A * self.y0(n) * self.p_o**2 / self.p_o_up(n)

    def g(self, n):
        return (self.A - 1) * self.y0(n) * self.p_o_up(n) / self.p_o
    
    def inv(self, n):
        return (self.x + self.f(n)) * (self.y + self.g(n))

    def inv_up(self, n):
        return self.p_o * self.A**2 * self.y0(n)**2
    
    def _y0(
            self,
            x, 
            y, 
            p_o, 
            p_o_up
        ):
        # solve quadratic:
        # p_o * A * y0**2 - y0 * (p_oracle_up/p_o * (A-1) * x + p_o**2/p_oracle_up * A * y) - xy = 0
        a = p_o * self.A
        b = p_o_up * (self.A-1) * x / p_o + p_o**2/p_o_up * self.A * y
        c = x * y
        return (-b + (b**2 - 4*a*c)**0.5) / (2*a)
    
    def y0(self, n):
        """
        @notice wrapper to get _y0 for input band
        """
        return self._y0(self.bands_x[n], self.bands_y[n], self.p_o, self.p_o_up(n))<|MERGE_RESOLUTION|>--- conflicted
+++ resolved
@@ -4,19 +4,11 @@
 
     __slots__ = (
         # === Parameters === #
-<<<<<<< HEAD
-        'base_price',  # Price at contract creation
-        'A',  # Amplification factor (width) for bands
-        'fee',  # Fee charged on swaps
-        'admin_fee',  # Pct of fees that go to admin
-        'MAX_TICKS',  # Define as an input param (instead of hard-coded at 50)
-=======
         'base_price', # Price at contract creation
         'A', # Amplification factor (width) for bands
         'fee', # Fee charged on swaps
         'admin_fee', # Pct of fees that go to admin
         'MAX_TICKS', # Define as an input param (instead of hard-coded at 50), to potentially test
->>>>>>> 99f9033b
 
         # === State variables === #
         'bands_x',  # bands_x[n] = stablecoins in band n
@@ -28,24 +20,7 @@
         'max_band',  # bands above this are empty
 
         # === Dependencies/Inputs === #
-<<<<<<< HEAD
-        'oracle',  # Oracle object
-        'p_o',  # Oracle price
-
-        # === Helpers === #
-        'p',  # Current AMM price
-        'p_c_up',  # p_c_up[n] = Current max price of band n
-        'p_c_down',  # p_c_down[n] = Current min price of band n
-        'p_o_up',  # p_o_up[n] = Max price of band n if trades are adiabatic (p ~ p_o)
-        'p_o_down',  # p_o_down[n] = Min price of band n if trades are adiabatic (p ~ p_o)
-        'f',  # f[n] = A * y0 * p_o^2 / p_o_up[n]
-        'g',  # g[n] = (A - 1) * y0 * p_o_up[n] / p_o
-        'inv',  # inv[n] = (x + f[n])(y + g[n])
-        'y0',  # y0[n] = y reserves for band n if p = p_o = p_o_up[n]
-        'inv_up'  # inv_up[n] = p_o * A^2 * y0[n]^2
-=======
         'oracle', # Oracle object
->>>>>>> 99f9033b
     )
 
     def __init__(
@@ -64,11 +39,6 @@
         self.admin_fee = admin_fee
         self.MAX_TICKS = MAX_TICKS
 
-<<<<<<< HEAD
-        self.bands_x = defaultdict(int)
-        self.bands_y = defaultdict(int)
-        self.user_shares = defaultdict(lambda: defaultdict(lambda: 0))
-=======
         # Set state variables
         self.bands_x = defaultdict(float)
         self.bands_y = defaultdict(float)
@@ -77,7 +47,6 @@
         self.active_band = 0
         self.min_band = 0
         self.max_band = 0
->>>>>>> 99f9033b
 
         # Set dependencies
         self.oracle = oracle
